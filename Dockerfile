# Use Python 3.11 slim image for smaller size
FROM python:3.11-slim

# Set working directory
WORKDIR /app

# Install system dependencies for Python packages
RUN apt-get update && apt-get install -y \
    gcc \
    g++ \
    && rm -rf /var/lib/apt/lists/*

# Copy requirements first for better caching
COPY requirements.txt .

# Install Python dependencies
RUN pip install --no-cache-dir -r requirements.txt

# Add gunicorn for production server
RUN pip install --no-cache-dir gunicorn

# Copy application code
COPY app.py .

# Create a non-root user to run the app
RUN useradd -m -u 1001 appuser && chown -R appuser:appuser /app
USER appuser

# Cloud Run uses PORT environment variable
ENV PORT=8080
EXPOSE 8080

# Use gunicorn with optimal settings for Cloud Run
<<<<<<< HEAD
CMD ["gunicorn", "--bind", ":8080", "--workers", "1", "--threads", "8", "--timeout", "0", "--log-level", "info", "app:app"] 
=======
CMD ["sh", "-c", "exec gunicorn --bind :$PORT --workers 1 --threads 8 --timeout 0 --log-level info app:app"] 
>>>>>>> 8d546904
<|MERGE_RESOLUTION|>--- conflicted
+++ resolved
@@ -31,8 +31,4 @@
 EXPOSE 8080
 
 # Use gunicorn with optimal settings for Cloud Run
-<<<<<<< HEAD
-CMD ["gunicorn", "--bind", ":8080", "--workers", "1", "--threads", "8", "--timeout", "0", "--log-level", "info", "app:app"] 
-=======
-CMD ["sh", "-c", "exec gunicorn --bind :$PORT --workers 1 --threads 8 --timeout 0 --log-level info app:app"] 
->>>>>>> 8d546904
+CMD ["sh", "-c", "exec gunicorn --bind :$PORT --workers 1 --threads 8 --timeout 0 --log-level info app:app"]