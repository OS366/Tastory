--- conflicted
+++ resolved
@@ -473,7 +473,6 @@
         end_idx = start_idx + per_page
         page_results = sorted_results[start_idx:end_idx]
 
-<<<<<<< HEAD
         # Update search log with results count
         try:
             session_id = request.headers.get("X-Session-ID", str(uuid.uuid4()))
@@ -487,10 +486,7 @@
         except Exception as e:
             print(f"Failed to update search log with results count: {e}")
 
-        # Convert to simple JSON format instead of HTML
-=======
         # Format results
->>>>>>> 8d546904
         recipes_data = []
         for recipe in page_results:
             # Extract image URL - check for existing images first
